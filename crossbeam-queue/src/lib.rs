//! Concurrent queues.
//!
//! This crate provides concurrent queues that can be shared among threads:
//!
//! * [`ArrayQueue`], a bounded MPMC queue that allocates a fixed-capacity buffer on construction.
//! * [`SegQueue`], an unbounded MPMC queue that allocates small buffers, segments, on demand.
//! * [`spsc`], a bounded SPSC queue that allocates a fixed-capacity buffer on construction.
//!
//! [`ArrayQueue`]: struct.ArrayQueue.html
//! [`SegQueue`]: struct.SegQueue.html
//! [`spsc`]: spsc/index.html

#![warn(missing_docs)]
#![warn(missing_debug_implementations)]
#![cfg_attr(not(feature = "std"), no_std)]
#![cfg_attr(feature = "nightly", feature(cfg_target_has_atomic))]

#[macro_use]
extern crate cfg_if;
#[cfg(feature = "std")]
extern crate core;

extern crate maybe_uninit;

cfg_if! {
    if #[cfg(feature = "alloc")] {
        extern crate alloc;
    } else if #[cfg(feature = "std")] {
        extern crate std as alloc;
    }
}

extern crate crossbeam_utils;

#[cfg_attr(feature = "nightly", cfg(target_has_atomic = "ptr"))]
cfg_if! {
    if #[cfg(any(feature = "alloc", feature = "std"))] {
        mod array_queue;
        mod err;
        mod seg_queue;

<<<<<<< HEAD
pub use self::array_queue::ArrayQueue;
pub use self::err::{PopError, PushError};
pub use self::seg_queue::SegQueue;
pub mod spsc;
=======
        pub use self::array_queue::ArrayQueue;
        pub use self::err::{PopError, PushError};
        pub use self::seg_queue::SegQueue;
    }
}
>>>>>>> 1df3ee7b
<|MERGE_RESOLUTION|>--- conflicted
+++ resolved
@@ -39,15 +39,7 @@
         mod err;
         mod seg_queue;
 
-<<<<<<< HEAD
 pub use self::array_queue::ArrayQueue;
 pub use self::err::{PopError, PushError};
 pub use self::seg_queue::SegQueue;
-pub mod spsc;
-=======
-        pub use self::array_queue::ArrayQueue;
-        pub use self::err::{PopError, PushError};
-        pub use self::seg_queue::SegQueue;
-    }
-}
->>>>>>> 1df3ee7b
+pub mod spsc;